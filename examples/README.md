--- conflicted
+++ resolved
@@ -70,15 +70,13 @@
 
 `follow_state` executes indefinitely with a request to get the state being sent every 5 seconds.
 
-<<<<<<< HEAD
+### `test_file`
+
+`test_file` exemplifies how files mounted to a workload can be manipulated.
+
 ### `get_logs`
 
 The `get_logs` example workload starts another workload that prints 5 log lines and then it requests them and prints them.
-=======
-### `test_file`
-
-`test_file` exemplifies how files mounted to a workload can be manipulated.
->>>>>>> 738fb666
 
 ## Enter a container
 
