# Copyright (c) 2024 Elektrobit Automotive GmbH
#
# This program and the accompanying materials are made available under the
# terms of the Apache License, Version 2.0 which is available at
# https://www.apache.org/licenses/LICENSE-2.0.
#
# Unless required by applicable law or agreed to in writing, software
# distributed under the License is distributed on an "AS IS" BASIS, WITHOUT
# WARRANTIES OR CONDITIONS OF ANY KIND, either express or implied. See the
# License for the specific language governing permissions and limitations
# under the License.
#
# SPDX-License-Identifier: Apache-2.0

"""
This module contains unit tests for the LogResponse class in the ankaios_sdk.

Helper Functions:
    generate_test_log_entry: Helper function to generate a LogEntry proto
        message for testing.
    generate_test_logs_stop_reponse: Helper function to generate a
        LogsStopResponse proto message for testing.
"""

from ankaios_sdk import LogEntry, LogsStopResponse
from ankaios_sdk._protos import _ank_base


def generate_test_log_entry(name="nginx") -> _ank_base.LogEntry:
    """
    Helper function to generate a LogEntry proto.

    Returns:
        _ank_base.LogEntry: A LogEntry proto.
    """
    return _ank_base.LogEntry(
        workloadName=_ank_base.WorkloadInstanceName(
            workloadName=name, agentName="agent_A", id="1234"
        ),
        message="Test log message",
    )


def generate_test_logs_stop_reponse(
    name="nginx",
) -> _ank_base.LogsStopResponse:
    """
    Helper function to generate a LogsStopResponse proto.

    Returns:
        _ank_base.LogsStopResponse: A LogStoLogsStopResponsepResponse proto.
    """
    return _ank_base.LogsStopResponse(
        workloadName=_ank_base.WorkloadInstanceName(
            workloadName=name, agentName="agent_A", id="1234"
        )
    )


def test_log_entries():
    """
    Test the Log entries Response class.
    """
<<<<<<< HEAD
    log_entry = LogEntry.from_entries(generate_test_log_entry())
=======
    log_entry = LogEntry._from_entries(
        generate_test_log_entry()
    )
>>>>>>> 516d6f24
    assert log_entry is not None
    assert str(log_entry) == "Log from nginx.1234.agent_A: Test log message"


def test_log_stop_response():
    """
    Test the Log stop response.
    """
    log_stop_response = LogsStopResponse._from_stop_response(
        generate_test_logs_stop_reponse()
    )
    assert log_stop_response is not None
    assert (
        str(log_stop_response)
        == "Stopped receiving logs from nginx.1234.agent_A."
    )<|MERGE_RESOLUTION|>--- conflicted
+++ resolved
@@ -61,13 +61,9 @@
     """
     Test the Log entries Response class.
     """
-<<<<<<< HEAD
-    log_entry = LogEntry.from_entries(generate_test_log_entry())
-=======
     log_entry = LogEntry._from_entries(
         generate_test_log_entry()
     )
->>>>>>> 516d6f24
     assert log_entry is not None
     assert str(log_entry) == "Log from nginx.1234.agent_A: Test log message"
 
