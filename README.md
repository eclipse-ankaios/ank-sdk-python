<picture style="padding-bottom: 1em;">
  <source media="(prefers-color-scheme: dark)" srcset="https://raw.githubusercontent.com/eclipse-ankaios/ankaios/refs/heads/main/logo/Ankaios__logo_for_dark_bgrd_clipped.png">
  <source media="(prefers-color-scheme: light)" srcset="https://raw.githubusercontent.com/eclipse-ankaios/ankaios/refs/heads/main/logo/Ankaios__logo_for_light_bgrd_clipped.png">
  <img alt="Shows Ankaios logo" src="https://raw.githubusercontent.com/eclipse-ankaios/ankaios/refs/heads/main/logo/Ankaios__logo_for_light_bgrd_clipped.png">
</picture>

# Python SDK for Eclipse Ankaios

<<<<<<< HEAD
[Eclipse Ankaios](https://github.com/eclipse-ankaios/ankaios) provides workload and container orchestration for automotive
=======
![Build](https://github.com/eclipse-ankaios/ank-sdk-python/actions/workflows/build.yml/badge.svg?job=build)
![PyPI - Version](https://img.shields.io/pypi/v/ankaios_sdk)
![Python](https://img.shields.io/badge/python-3.9%20|%203.10%20|%203.11%20|%203.12%20|%203.13-blue)
![OS](https://img.shields.io/badge/os-independent-lightgrey)

![License](https://img.shields.io/badge/license-Apache%202.0-blue)
[![Ankaios](https://img.shields.io/badge/main_project-repo-blue)](https://github.com/eclipse-ankaios/ankaios)
[![Slack](https://img.shields.io/badge/slack-join-blue?logo=slack)](https://join.slack.com/t/ankaios/shared_invite/zt-2inyhbehh-iVp3YZD09VIgybv8D1gDpQ)

Eclipse Ankaios provides workload and container orchestration for automotive
>>>>>>> 35cb689e
High Performance Computers (HPCs). While it can be used for various fields of
applications, it is developed from scratch for automotive use cases and provides
a slim yet powerful solution to manage containerized applications.

The Python SDK provides easy access from the container (workload) point-of-view
<<<<<<< HEAD
to manage the Ankaios system. A workload can use the Python SDK to start, stop and update other workloads and configs and get
the state of the Ankaios system.
=======
to manage the Ankaios system. A workload can use the Python SDK to run other workloads
and get the state of the Ankaios system.
>>>>>>> 35cb689e

## Installation

### Install via pip

```sh
pip install ankaios-sdk
```

### Clone and Local Build

```sh
# Clone repository
git clone https://github.com/eclipse-ankaios/ank-sdk-python.git
cd ank-sdk-python

# Install in editable mode
pip install -e .

# If you plan on contributing or running tests locally
pip install -e ".[dev]"
```

> **Note:**  
> Depending on your Linux distribution, it could be that you need to create and activate a [virtual environment](https://docs.python.org/3/library/venv.html) to run the pip commands.

## Compatibility

Please make sure the Python SDK is compatible with the version of Ankaios you are using. For information regarding versioning, please refer to this table:

| Ankaios    | Python SDK |
| -------- | ------- |
| 0.4.x and below | No Python SDK available. Please update Ankaios. |
| 0.5.x | 0.5.x     |

## Usage

After installation, you can use the Ankaios SDK to configure and run workloads and request
the state of the Ankaios system and the connected agents.

Example:
```python
from ankaios_sdk import Workload, Ankaios, WorkloadStateEnum, WorkloadSubStateEnum

# Create a new Ankaios object.
# The connection to the control interface is automatically done at this step.
ankaios = Ankaios()

# Create a new workload
workload = Workload.builder() \
  .workload_name("dynamic_nginx") \
  .agent_name("agent_A") \
  .runtime("podman") \
  .restart_policy("NEVER") \
  .runtime_config("image: docker.io/library/nginx\ncommandOptions: [\"-p\", \"8080:80\"]") \
  .build()

# Run the workload
ret = ankaios.apply_workload(workload)

# Get the WorkloadInstanceName to check later if the workload is running
if ret is not None:
  workload_instance_name = ret["added_workloads"][0]

# Request the execution state based on the workload instance name
ret = ankaios.get_execution_state_for_instance_name(workload_instance_name)
if ret is not None:
  print(f"State: {ret.state}, substate: {ret.substate}, info: {ret.additional_info}")

# Wait until the workload reaches the running state
ret = ankaios.wait_for_workload_to_reach_state(
  workload_instance_name,
  state=WorkloadStateEnum.RUNNING,
  timeout=5
  )
if ret:
  print("Workload reached the RUNNING state.")

# Request the state of the system, filtered with the agent name
complete_state = ankaios.get_state(
  timeout=5,
  field_masks=["workloadStates.agent_A"])

# Get the workload states present in the complete_state
workload_states_dict = complete_state.get_workload_states().get_as_dict()

# Print the states of the workloads:
for workload_name in workload_states_dict["agent_A"]:
  for workload_id in workload_states_dict["agent_A"][workload_name]:
    print(f"Workload {workload_name} with id {workload_id} has the state "
          + str(workload_states_dict["agent_A"] \
                [workload_name][workload_id].state))
```

## Contributing

This project welcomes contributions and suggestions. Before contributing, make sure to read the
[contribution guideline](CONTRIBUTING.md).

## License

Ankaios Python SDK is licensed using the Apache License Version 2.0.<|MERGE_RESOLUTION|>--- conflicted
+++ resolved
@@ -6,9 +6,6 @@
 
 # Python SDK for Eclipse Ankaios
 
-<<<<<<< HEAD
-[Eclipse Ankaios](https://github.com/eclipse-ankaios/ankaios) provides workload and container orchestration for automotive
-=======
 ![Build](https://github.com/eclipse-ankaios/ank-sdk-python/actions/workflows/build.yml/badge.svg?job=build)
 ![PyPI - Version](https://img.shields.io/pypi/v/ankaios_sdk)
 ![Python](https://img.shields.io/badge/python-3.9%20|%203.10%20|%203.11%20|%203.12%20|%203.13-blue)
@@ -18,20 +15,14 @@
 [![Ankaios](https://img.shields.io/badge/main_project-repo-blue)](https://github.com/eclipse-ankaios/ankaios)
 [![Slack](https://img.shields.io/badge/slack-join-blue?logo=slack)](https://join.slack.com/t/ankaios/shared_invite/zt-2inyhbehh-iVp3YZD09VIgybv8D1gDpQ)
 
-Eclipse Ankaios provides workload and container orchestration for automotive
->>>>>>> 35cb689e
+[Eclipse Ankaios](https://github.com/eclipse-ankaios/ankaios) provides workload and container orchestration for automotive
 High Performance Computers (HPCs). While it can be used for various fields of
 applications, it is developed from scratch for automotive use cases and provides
 a slim yet powerful solution to manage containerized applications.
 
 The Python SDK provides easy access from the container (workload) point-of-view
-<<<<<<< HEAD
-to manage the Ankaios system. A workload can use the Python SDK to start, stop and update other workloads and configs and get
-the state of the Ankaios system.
-=======
-to manage the Ankaios system. A workload can use the Python SDK to run other workloads
-and get the state of the Ankaios system.
->>>>>>> 35cb689e
+to manage the Ankaios system. A workload can use the Python SDK to start, stop and
+update other workloads and configs and get the state of the Ankaios system.
 
 ## Installation
 
